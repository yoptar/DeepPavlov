--- conflicted
+++ resolved
@@ -74,7 +74,6 @@
     },
     "slot_filler": {
       "name": "dstc_slotfilling",
-<<<<<<< HEAD
       "save_path": "../download/model/dstc_ner_model",
       "load_path": "../download/model/dstc_ner_model",
       "filter_width": 7,
@@ -87,25 +86,6 @@
       "char_embeddings_dim": 32,
       "use_batch_norm": true,
       "use_crf": true
-=======
-      "load_path": "../download/slots/slot_vals.json",
-      "save_path": "../download/slots/slot_vals.json",
-      "ner_network": {
-        "save_path": "../download/ner/dstc_ner_model",
-        "load_path": "../download/ner/dstc_ner_model",
-        "name": "ner_tagging_network",
-        "filter_width": 7,
-        "embeddings_dropout": true,
-        "n_filters": [
-          64,
-          64
-        ],
-        "token_embeddings_dim": 64,
-        "char_embeddings_dim": 32,
-        "use_batch_norm": true,
-        "use_crf": true
-      }
->>>>>>> 1dbe9d29
     },
     "intent_classifier": {
       "name": "intent_model",
