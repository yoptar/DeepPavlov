--- conflicted
+++ resolved
@@ -51,12 +51,8 @@
         "y"
       ],
       "level": "token",
-<<<<<<< HEAD
-      "ser_path": "../download/vocabs/classes.dict"
-=======
       "save_path": "../download/vocabs/classes.dict",
       "load_path": "../download/vocabs/classes.dict"
->>>>>>> d37cd4fb
     }
   },
   "model": {
@@ -64,41 +60,27 @@
     "name": "hcn_new",
     "debug": 0,
     "num_epochs": 120,
-	"val_patience": 10,
+	"val_patience": 5,
     "template_path": "../data/dstc2/dstc2-templates.txt",
     "network": {
       "train_now": true,
-<<<<<<< HEAD
-	  "ser_dir": "rnn_wo_emb2",
-=======
       "load_path": "../download/go_hcn_rnn/model",
       "save_path": "../download/go_hcn_rnn/model",
->>>>>>> d37cd4fb
       "name": "custom_rnn",
       "learning_rate": 0.02,
       "hidden_dim": 128,
-<<<<<<< HEAD
-      "obs_size": 530,
-=======
       "obs_size": 830,
->>>>>>> d37cd4fb
       "use_action_mask": false,
       "action_size": 45
     },
     "slot_filler": {
       "name": "dstc_slotfilling",
-<<<<<<< HEAD
-	  "ser_path": "../download/ner",
-      "ner_network": {
-=======
       "load_path": "../download/slots/slot_vals.json",
       "save_path": "../download/slots/slot_vals.json",
       "ner_network": {
         "save_path": "../download/ner/dstc_ner_network",
         "load_path": "../download/ner/dstc_ner_network",
->>>>>>> d37cd4fb
         "name": "ner_tagging_network",
-        "ser_path": "../download/ner",
         "filter_width": 7,
         "embeddings_dropout": true,
         "n_filters": [
@@ -114,10 +96,6 @@
     "intent_classifier": {
       "name": "intent_model",
       "opt": {
-<<<<<<< HEAD
-		  "model_name": "cnn_model",
-		  "ser_path": "../download/"
-=======
         "save_path": "../download/intents/intent_cnn",
         "load_path": "../download/intents/intent_cnn",
         "train_now": true,
@@ -147,7 +125,6 @@
         "val_every_n_epochs": 5,
         "verbose": true,
         "val_patience": 5
->>>>>>> d37cd4fb
       },
       "embedder": {
         "name": "fasttext",
@@ -164,9 +141,6 @@
     "bow_encoder": {
       "name": "bow"
     },
-<<<<<<< HEAD
-    "embedder": null,
-=======
     "embedder": {
       "name": "fasttext",
       "emb_module": "pyfasttext",
@@ -175,7 +149,6 @@
       "save_path": "../data/embeddings/wiki.en.bin",
       "load_path": "../data/embeddings/wiki.en.bin"
     },
->>>>>>> d37cd4fb
     "tokenizer": {
       "name": "spacy_tokenizer"
     },
