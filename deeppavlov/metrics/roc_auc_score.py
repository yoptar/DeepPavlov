--- conflicted
+++ resolved
@@ -21,14 +21,9 @@
 from deeppavlov.core.common.metrics_registry import register_metric
 
 
-<<<<<<< HEAD
-@register_metric("roc_auc")
-def roc_auc_score_np(y_true: [list, np.ndarray], y_pred: [list, np.ndarray]) -> float:
-=======
 @register_metric('roc_auc')
 def roc_auc_score(y_true: Union[List[List[float]], List[List[int]], np.ndarray],
                   y_pred: Union[List[List[float]], List[List[int]], np.ndarray]) -> float:
->>>>>>> 3efd13a8
     """
     Compute Area Under the Curve (AUC) from prediction scores.
 
