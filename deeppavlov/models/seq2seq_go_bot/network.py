# Copyright 2017 Neural Networks and Deep Learning lab, MIPT
#
# Licensed under the Apache License, Version 2.0 (the "License");
# you may not use this file except in compliance with the License.
# You may obtain a copy of the License at
#
#     http://www.apache.org/licenses/LICENSE-2.0
#
# Unless required by applicable law or agreed to in writing, software
# distributed under the License is distributed on an "AS IS" BASIS,
# WITHOUT WARRANTIES OR CONDITIONS OF ANY KIND, either express or implied.
# See the License for the specific language governing permissions and
# limitations under the License.

import json
import tensorflow as tf
import numpy as np
from typing import List
import math

from deeppavlov.core.common.registry import register
from deeppavlov.core.common.errors import ConfigError
from deeppavlov.core.models.tf_model import TFModel
from deeppavlov.core.common.log import get_logger
from deeppavlov.models.seq2seq_go_bot.kb_attn_layer import KBAttention


log = get_logger(__name__)


@register("seq2seq_go_bot_nn")
class Seq2SeqGoalOrientedBotNetwork(TFModel):
    """
    The :class:`~deeppavlov.models.seq2seq_go_bot.bot.GoalOrientedBotNetwork`
    is a recurrent network that encodes user utterance and generates response
    in a sequence-to-sequence manner.

    For network architecture is similar to https://arxiv.org/abs/1705.05414 .

    Parameters:
        hidden_size: RNN hidden layer size.
        source_vocab_size: size of a vocabulary of encoder tokens.
        target_vocab_size: size of a vocabulary of decoder tokens.
        target_start_of_sequence_index: index of a start of sequence token during
            decoding.
        target_end_of_sequence_index: index of an end of sequence token during decoding.
        knowledge_base_entry_embeddings: matrix with embeddings of knowledge base entries,
            size is (number of entries, embedding size).
        kb_attention_hidden_sizes: list of sizes for attention hidden units.
        decoder_embeddings: matrix with embeddings for decoder output tokens, size is
            (`targer_vocab_size` + number of knowledge base entries, embedding size).
        beam_width: width of beam search decoding.
        learning_rate: learning rate during training.
        end_learning_rate: if set, learning rate starts from ``learning_rate`` value
            and decays polynomially to the value of ``end_learning_rate``.
        decay_steps: number of steps of learning rate decay.
        decay_power: power used to calculate learning rate decay for polynomial strategy.
        dropout_rate: probability of weights' dropout.
        state_dropout_rate: probability of rnn state dropout.
        optimizer: one of tf.train.Optimizer subclasses as a string.
        **kwargs: parameters passed to a parent
            :class:`~deeppavlov.core.models.tf_model.TFModel` class.
    """

    GRAPH_PARAMS = ['knowledge_base_size', 'source_vocab_size',
                    'target_vocab_size', 'hidden_size', 'embedding_size',
                    'kb_embedding_control_sum', 'kb_attention_hidden_sizes']

    def __init__(self,
                 hidden_size: int,
                 source_vocab_size: int,
                 target_vocab_size: int,
                 target_start_of_sequence_index: int,
                 target_end_of_sequence_index: int,
                 knowledge_base_entry_embeddings: np.ndarray,
                 kb_attention_hidden_sizes: List[int],
                 decoder_embeddings: np.ndarray,
                 learning_rate: float,
                 beam_width: int = 1,
                 end_learning_rate: float = None,
                 decay_steps: int = 1000,
                 decay_power: float = 1.0,
                 dropout_rate: float = 0.0,
                 state_dropout_rate: float = 0.0,
                 optimizer: str = 'AdamOptimizer',
                 **kwargs) -> None:
        end_learning_rate = end_learning_rate or learning_rate

        # initialize knowledge base embeddings
        self.kb_embedding = np.array(knowledge_base_entry_embeddings)
        log.debug("recieved knowledge_base_entry_embeddings with shape = {}"
                  .format(self.kb_embedding.shape))
        # initialize decoder embeddings
        self.decoder_embedding = np.array(decoder_embeddings)
        if self.kb_embedding.shape[1] != self.decoder_embedding.shape[1]:
            raise ValueError("decoder embeddings should have the same dimension"
                             " as knowledge base entries' embeddings")

        # specify model options
        self.opt = {
            'hidden_size': hidden_size,
            'source_vocab_size': source_vocab_size,
            'target_vocab_size': target_vocab_size,
            'target_start_of_sequence_index': target_start_of_sequence_index,
            'target_end_of_sequence_index': target_end_of_sequence_index,
            'kb_attention_hidden_sizes': kb_attention_hidden_sizes,
            'kb_embedding_control_sum': float(np.sum(self.kb_embedding)),
            'knowledge_base_size': self.kb_embedding.shape[0],
            'embedding_size': self.kb_embedding.shape[1],
            'learning_rate': learning_rate,
            'beam_width': beam_width,
            'end_learning_rate': end_learning_rate,
            'decay_steps': decay_steps,
            'decay_power': decay_power,
            'dropout_rate': dropout_rate,
            'state_dropout_rate': state_dropout_rate,
            'optimizer': optimizer
        }

        # initialize other parameters
        self._init_params()
        # build computational graph
        self._build_graph()
        # initialize session
        self.sess = tf.Session()
        # from tensorflow.python import debug as tf_debug
        # self.sess = tf_debug.TensorBoardDebugWrapperSession(self.sess, "vimary-pc:7019")
        self.global_step = 0

        self.sess.run(tf.global_variables_initializer())

        super().__init__(**kwargs)

        if tf.train.checkpoint_exists(str(self.load_path.resolve())):
            log.info("[initializing `{}` from saved]".format(self.__class__.__name__))
            self.load()
        else:
            log.info("[initializing `{}` from scratch]".format(self.__class__.__name__))

    def _init_params(self):
        self.hidden_size = self.opt['hidden_size']
        self.src_vocab_size = self.opt['source_vocab_size']
        self.tgt_vocab_size = self.opt['target_vocab_size']
        self.tgt_sos_id = self.opt['target_start_of_sequence_index']
        self.tgt_eos_id = self.opt['target_end_of_sequence_index']
        self.learning_rate = self.opt['learning_rate']
        self.kb_attn_hidden_sizes = self.opt['kb_attention_hidden_sizes']
        self.embedding_size = self.opt['embedding_size']
        self.kb_size = self.opt['knowledge_base_size']
        self.beam_width = self.opt['beam_width']
        self.learning_rate = self.opt['learning_rate']
        self.end_learning_rate = self.opt['end_learning_rate']
        self.dropout_rate = self.opt['dropout_rate']
        self.state_dropout_rate = self.opt['state_dropout_rate']
        self.decay_steps = self.opt['decay_steps']
        self.decay_power = self.opt['decay_power']

        self._optimizer = None
        if hasattr(tf.train, self.opt['optimizer']):
            self._optimizer = getattr(tf.train, self.opt['optimizer'])
        if not issubclass(self._optimizer, tf.train.Optimizer):
            raise ConfigError("`optimizer` parameter should be a name of"
                              " tf.train.Optimizer subclass")

    def _build_graph(self):

        self._add_placeholders()

        _logits, self._predictions = self._build_body()

        _weights = tf.expand_dims(self._tgt_weights, -1)
        _loss_tensor = \
            tf.losses.sparse_softmax_cross_entropy(logits=_logits,
                                                   labels=self._decoder_outputs,
                                                   weights=_weights,
                                                   reduction=tf.losses.Reduction.NONE)
        # normalize loss by batch_size
        _loss_tensor = \
            tf.verify_tensor_all_finite(_loss_tensor, "Non finite values in loss tensor.")
        self._loss = tf.reduce_sum(_loss_tensor) / tf.cast(self._batch_size, tf.float32)
        # self._loss = tf.reduce_mean(_loss_tensor, name='loss')
# TODO: tune clip_norm
        self._train_op = \
            self.get_train_op(self._loss,
                              learning_rate=self._learning_rate,
                              optimizer=self._optimizer,
                              clip_norm=2.)
        # log.info("Trainable variables")
        # for v in tf.trainable_variables():
        #    log.info(v)
        # self.print_number_of_parameters()

    def _add_placeholders(self):
        self._dropout_keep_prob = tf.placeholder_with_default(
            1.0, shape=[], name='dropout_keep_prob')
        self._state_dropout_keep_prob = tf.placeholder_with_default(
            1.0, shape=[], name='state_dropout_keep_prob')
        self._learning_rate = tf.placeholder(tf.float32,
                                             shape=[],
                                             name='learning_rate')
        # _encoder_inputs: [batch_size, max_input_time]
        # _encoder_inputs: [batch_size, max_input_time, embedding_size]
        self._encoder_inputs = tf.placeholder(tf.float32,
                                              [None, None, self.embedding_size],
                                              name='encoder_inputs')
        self._batch_size = tf.shape(self._encoder_inputs)[0]
        # _decoder_inputs: [batch_size, max_output_time]
        self._decoder_inputs = tf.placeholder(tf.int32,
                                              [None, None],
                                              name='decoder_inputs')
        # _decoder_embedding: [tgt_vocab_size + kb_size, embedding_size]
        self._decoder_embedding = \
            tf.get_variable("decoder_embedding",
                            shape=(self.tgt_vocab_size + self.kb_size,
                                   self.embedding_size),
                            dtype=tf.float32,
                            initializer=tf.constant_initializer(self.decoder_embedding),
                            trainable=False)
        # _decoder_outputs: [batch_size, max_output_time]
        self._decoder_outputs = tf.placeholder(tf.int32,
                                               [None, None],
                                               name='decoder_outputs')
        # _kb_embedding: [kb_size, embedding_size]
# TODO: try training embeddings
        kb_W = np.array(self.kb_embedding)[:, :self.embedding_size]
        self._kb_embedding = tf.get_variable("kb_embedding",
                                             shape=(kb_W.shape[0], kb_W.shape[1]),
                                             dtype=tf.float32,
                                             initializer=tf.constant_initializer(kb_W),
<<<<<<< HEAD
                                             trainable=False)
=======
                                             trainable=True)
>>>>>>> 0f896e8f
        # _kb_mask: [batch_size, kb_size]
        self._kb_mask = tf.placeholder(tf.float32, [None, None], name='kb_mask')

# TODO: compute sequence lengths on the go
        # _src_sequence_lengths, _tgt_sequence_lengths: [batch_size]
        self._src_sequence_lengths = tf.placeholder(tf.int32,
                                                    [None],
                                                    name='input_sequence_lengths')
        self._tgt_sequence_lengths = tf.placeholder(tf.int32,
                                                    [None],
                                                    name='output_sequence_lengths')
        # _tgt_weights: [batch_size, max_output_time]
        self._tgt_weights = tf.placeholder(tf.int32,
                                           [None, None],
                                           name='target_weights')

    def _build_body(self):
        self._build_encoder()
        self._build_decoder()
        return self._logits, self._predictions

    def _build_encoder(self):
        with tf.variable_scope("Encoder"):
            # Encoder embedding
            # _encoder_embedding = tf.get_variable(
            #   "encoder_embedding", [self.src_vocab_size, self.embedding_size])
            # _encoder_emb_inp = tf.nn.embedding_lookup(_encoder_embedding,
            #                                          self._encoder_inputs)
            # _encoder_emb_inp = tf.one_hot(self._encoder_inputs, self.src_vocab_size)
            _encoder_emb_inp = self._encoder_inputs

            _encoder_cell = tf.nn.rnn_cell.LSTMCell(self.hidden_size,
                                                    name='basic_lstm_cell')
            _encoder_cell = tf.contrib.rnn.DropoutWrapper(
                _encoder_cell,
                input_size=self.embedding_size,
                dtype=tf.float32,
                input_keep_prob=self._dropout_keep_prob,
                output_keep_prob=self._dropout_keep_prob,
                state_keep_prob=self._state_dropout_keep_prob,
                variational_recurrent=True)
            # Run Dynamic RNN
            #   _encoder_outputs: [max_time, batch_size, hidden_size]
            #   _encoder_state: [batch_size, hidden_size]
# input_states?
            _encoder_outputs, _encoder_state = tf.nn.dynamic_rnn(
                _encoder_cell, _encoder_emb_inp, dtype=tf.float32,
                sequence_length=self._src_sequence_lengths, time_major=False)

        self._encoder_outputs = _encoder_outputs
        self._encoder_state = _encoder_state

    def _build_decoder(self):
        with tf.variable_scope("Decoder"):
            # Decoder embedding
            # _decoder_embedding = tf.get_variable(
            #    "decoder_embedding", [self.tgt_vocab_size + self.kb_size,
            #                          self.embedding_size])
            # _decoder_emb_inp = tf.one_hot(self._decoder_inputs,
            #                              self.tgt_vocab_size + self.kb_size)
            _decoder_emb_inp = tf.nn.embedding_lookup(self._decoder_embedding,
                                                      self._decoder_inputs)

            # Tiling outputs, states, sequence lengths
            _tiled_encoder_outputs = tf.contrib.seq2seq.tile_batch(
                self._encoder_outputs, multiplier=self.beam_width)
            _tiled_encoder_state = tf.contrib.seq2seq.tile_batch(
                self._encoder_state, multiplier=self.beam_width)
            _tiled_src_sequence_lengths = tf.contrib.seq2seq.tile_batch(
                self._src_sequence_lengths, multiplier=self.beam_width)

            with tf.variable_scope("AttentionOverKB"):
                _kb_attn_layer = KBAttention(self.tgt_vocab_size,
                                             self.kb_attn_hidden_sizes + [1],
                                             self._kb_embedding,
                                             self._kb_mask,
                                             activation=tf.nn.relu,
                                             use_bias=False)
            # Output dense layer
            # _projection_layer = \
            #  tf.layers.Dense(self.tgt_vocab_size, use_bias=False, _reuse=reuse)

            # Decoder Cell
            _decoder_cell = tf.nn.rnn_cell.LSTMCell(self.hidden_size,
                                                    name='basic_lstm_cell')
            _decoder_cell = tf.contrib.rnn.DropoutWrapper(
                _decoder_cell,
                input_size=self.embedding_size + self.hidden_size,
                dtype=tf.float32,
                input_keep_prob=self._dropout_keep_prob,
                output_keep_prob=self._dropout_keep_prob,
                state_keep_prob=self._state_dropout_keep_prob,
                variational_recurrent=True)

            def build_dec_cell(enc_out, enc_seq_len, reuse=None):
                with tf.variable_scope("dec_cell_attn", reuse=reuse):
                    # Create an attention mechanism
                    # _attention_mechanism = tf.contrib.seq2seq.BahdanauAttention(
                    _attention_mechanism = tf.contrib.seq2seq.LuongAttention(
                        self.hidden_size,
                        memory=enc_out,
                        memory_sequence_length=enc_seq_len)
                    _cell = tf.contrib.seq2seq.AttentionWrapper(
                        _decoder_cell,
                        _attention_mechanism,
                        attention_layer_size=self.hidden_size)
                    return _cell

            # TRAIN MODE
            _decoder_cell_tr = build_dec_cell(self._encoder_outputs,
                                              self._src_sequence_lengths)
            self._decoder_cell_tr = _decoder_cell_tr
            # Train Helper to feed inputs for training:
            # read inputs from dense ground truth vectors
            _helper_tr = tf.contrib.seq2seq.TrainingHelper(
                _decoder_emb_inp, self._tgt_sequence_lengths, time_major=False)
            # Copy encoder hidden state to decoder inital state
            _decoder_init_state = \
                _decoder_cell_tr.zero_state(self._batch_size, dtype=tf.float32)\
                .clone(cell_state=self._encoder_state)
            _decoder_tr = \
                tf.contrib.seq2seq.BasicDecoder(_decoder_cell_tr, _helper_tr,
                                                initial_state=_decoder_init_state,
                                                output_layer=_kb_attn_layer)
            # Wrap into variable scope to share attention parameters
            # Required!
            with tf.variable_scope('decode_with_shared_attention'):
                _outputs_inf, _, _ = \
                    tf.contrib.seq2seq.dynamic_decode(_decoder_tr,
                                                      impute_finished=False,
                                                      output_time_major=False)
            # _logits = decode(_helper, "decode").beam_search_decoder_output.scores
            _logits = _outputs_inf.rnn_output

            # INFER MODE
            _decoder_cell_inf = build_dec_cell(_tiled_encoder_outputs,
                                               _tiled_src_sequence_lengths,
                                               reuse=True)
            self._decoder_cell_inf = _decoder_cell_inf
            # Infer Helper
            _max_iters = tf.round(tf.reduce_max(self._src_sequence_lengths) * 2)
            # NOTE: helper is not needed?
            # _helper_inf = tf.contrib.seq2seq.GreedyEmbeddingHelper(
            #    self._decoder_embedding,
            #    tf.fill([self._batch_size], self.tgt_sos_id), self.tgt_eos_id)
            #    lambda d: tf.one_hot(d, self.tgt_vocab_size + self.kb_size),
            # Decoder Init State
            _decoder_init_state = \
                _decoder_cell_inf.zero_state(tf.shape(_tiled_encoder_outputs)[0],
                                             dtype=tf.float32)\
                .clone(cell_state=_tiled_encoder_state)
            # Define a beam-search decoder
            _start_tokens = tf.tile(tf.constant([self.tgt_sos_id], tf.int32),
                                    [self._batch_size])
            # _start_tokens = tf.fill([self._batch_size], self.tgt_sos_id)
            _decoder_inf = tf.contrib.seq2seq.BeamSearchDecoder(
                    cell=_decoder_cell_inf,
                    embedding=self._decoder_embedding,
                    start_tokens=_start_tokens,
                    end_token=self.tgt_eos_id,
                    initial_state=_decoder_init_state,
                    beam_width=self.beam_width,
                    output_layer=_kb_attn_layer,
                    length_penalty_weight=0.0)

            # Wrap into variable scope to share attention parameters
            # Required!
            with tf.variable_scope("decode_with_shared_attention", reuse=True):
                # TODO: try impute_finished = True,
                _outputs_inf, _, _ = \
                    tf.contrib.seq2seq.dynamic_decode(_decoder_inf,
                                                      impute_finished=False,
                                                      maximum_iterations=_max_iters,
                                                      output_time_major=False)
            _predictions = _outputs_inf.predicted_ids[:, :, 0]
            # TODO: rm indexing
            # _predictions = \
            #    decode(_helper_infer, "decode", _max_iters, reuse=True).sample_id
        self._logits = _logits
        self._predictions = _predictions

    def __call__(self, enc_inputs, src_seq_lengths, kb_masks, prob=False):
        predictions = self.sess.run(
            self._predictions,
            feed_dict={
                self._dropout_keep_prob: 1.,
                self._state_dropout_keep_prob: 1.,
                self._learning_rate: 1.,
                self._encoder_inputs: enc_inputs,
                self._src_sequence_lengths: src_seq_lengths,
                self._kb_mask: kb_masks
            }
        )
# TODO: implement infer probabilities
        if prob:
            raise NotImplementedError("Probs not available for now.")
        return predictions

    def train_on_batch(self, enc_inputs, dec_inputs, dec_outputs,
                       src_seq_lengths, tgt_seq_lengths, tgt_weights, kb_masks):
        _, loss_value = self.sess.run(
            [self._train_op, self._loss],
            feed_dict={
                self._dropout_keep_prob: 1 - self.dropout_rate,
                self._state_dropout_keep_prob: 1 - self.state_dropout_rate,
                self._learning_rate: self.get_learning_rate(),
                self._encoder_inputs: enc_inputs,
                self._decoder_inputs: dec_inputs,
                self._decoder_outputs: dec_outputs,
                self._src_sequence_lengths: src_seq_lengths,
                self._tgt_sequence_lengths: tgt_seq_lengths,
                self._tgt_weights: tgt_weights,
                self._kb_mask: kb_masks
            }
        )
        return loss_value

    def get_learning_rate(self):
        # polynomial decay
        global_step = min(self.global_step, self.decay_steps)
        decayed_learning_rate = \
            (self.learning_rate - self.end_learning_rate) *\
            (1 - global_step / self.decay_steps) ** self.decay_power +\
            self.end_learning_rate
        return decayed_learning_rate

    def load(self, *args, **kwargs):
        self.load_params()
        super().load(*args, **kwargs)

    def load_params(self):
        path = str(self.load_path.with_suffix('.json').resolve())
        log.info('[loading parameters from {}]'.format(path))
        with open(path, 'r', encoding='utf8') as fp:
            params = json.load(fp)
        for p in self.GRAPH_PARAMS:
            if self.opt.get(p) != params.get(p):
                if p in ('kb_embedding_control_sum') and\
                        (math.abs(self.opt.get(p, 0.) - params.get(p, 0.)) < 1e-3):
                        continue
                raise ConfigError("`{}` parameter must be equal to saved model"
                                  " parameter value `{}`, but is equal to `{}`"
                                  .format(p, params.get(p), self.opt.get(p)))

    def save(self, *args, **kwargs):
        super().save(*args, **kwargs)
        self.save_params()

    def save_params(self):
        path = str(self.save_path.with_suffix('.json').resolve())
        log.info('[saving parameters to {}]'.format(path))
        with open(path, 'w', encoding='utf8') as fp:
            json.dump(self.opt, fp)

    def process_event(self, event_name, data):
        if event_name == 'after_epoch':
            log.info("Updating global step, learning rate = {:.6f}."
                     .format(self.get_learning_rate()))
            self.global_step += 1

    def shutdown(self):
        self.sess.close()<|MERGE_RESOLUTION|>--- conflicted
+++ resolved
@@ -227,11 +227,7 @@
                                              shape=(kb_W.shape[0], kb_W.shape[1]),
                                              dtype=tf.float32,
                                              initializer=tf.constant_initializer(kb_W),
-<<<<<<< HEAD
-                                             trainable=False)
-=======
                                              trainable=True)
->>>>>>> 0f896e8f
         # _kb_mask: [batch_size, kb_size]
         self._kb_mask = tf.placeholder(tf.float32, [None, None], name='kb_mask')
 
