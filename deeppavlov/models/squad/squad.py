"""
Copyright 2017 Neural Networks and Deep Learning lab, MIPT

Licensed under the Apache License, Version 2.0 (the "License");
you may not use this file except in compliance with the License.
You may obtain a copy of the License at

    http://www.apache.org/licenses/LICENSE-2.0

Unless required by applicable law or agreed to in writing, software
distributed under the License is distributed on an "AS IS" BASIS,
WITHOUT WARRANTIES OR CONDITIONS OF ANY KIND, either express or implied.
See the License for the specific language governing permissions and
limitations under the License.
"""

from copy import deepcopy

import tensorflow as tf
import numpy as np

from deeppavlov.core.common.registry import register
from deeppavlov.core.models.tf_model import TFModel
from deeppavlov.models.squad.utils import CudnnGRU, dot_attention, simple_attention, PtrNet
from deeppavlov.core.common.check_gpu import check_gpu_existence
from deeppavlov.core.layers.tf_layers import cudnn_bi_gru, variational_dropout
from deeppavlov.core.common.log import get_logger

logger = get_logger(__name__)


@register('squad_model')
class SquadModel(TFModel):
    def __init__(self, **kwargs):

        if not check_gpu_existence():
            raise RuntimeError('SquadModel requires GPU')

        self.opt = deepcopy(kwargs)
        self.init_word_emb = self.opt['word_emb']
        self.init_char_emb = self.opt['char_emb']
        self.context_limit = self.opt['context_limit']
        self.question_limit = self.opt['question_limit']
        self.char_limit = self.opt['char_limit']
        self.char_hidden_size = self.opt['char_hidden_size']
        self.hidden_size = self.opt['encoder_hidden_size']
        self.attention_hidden_size = self.opt['attention_hidden_size']
        self.keep_prob = self.opt['keep_prob']
        self.learning_rate = self.opt['learning_rate']
        self.min_learning_rate = self.opt['min_learning_rate']
        self.learning_rate_patience = self.opt['learning_rate_patience']
        self.grad_clip = self.opt['grad_clip']
        self.weight_decay = self.opt['weight_decay']
        self.squad_loss_weight = self.opt.get('squad_loss_weight', 1.0)
<<<<<<< HEAD
        self.noans = self.opt.get('noans', False)
=======
        self.focal_loss_exp = self.opt.get('focal_loss_exp', 0.0)
        self.predict_ans = self.opt.get('predict_answer', True)
        self.noans_token = self.opt.get('noans_token', False)
        self.scorer = self.opt.get('scorer', False)
        self.use_features = self.opt.get('use_features', False)
        self.features_dim = self.opt.get('features_dim', 2)
        self.use_elmo = self.opt.get('use_elmo', False)
        self.soft_labels = self.opt.get('soft_labels', False)
        self.true_label_weight = self.opt.get('true_label_weight', 0.7)

>>>>>>> b73b1aa3
        self.word_emb_dim = self.init_word_emb.shape[1]
        self.char_emb_dim = self.init_char_emb.shape[1]

        self.last_impatience = 0
        self.lr_impatience = 0

        self.sess_config = tf.ConfigProto(allow_soft_placement=True)
        self.sess_config.gpu_options.allow_growth = True
        self.sess = tf.Session(config=self.sess_config)

        self._init_graph()

        self._init_optimizer()

        self.sess.run(tf.global_variables_initializer())

        super().__init__(**kwargs)
        # Try to load the model (if there are some model files the model will be loaded from them)
        if self.load_path is not None:
            self.load()
            if self.weight_decay < 1.0:
                 self.sess.run(self.assign_vars)

    def _init_graph(self):
        self._init_placeholders()

        self.word_emb = tf.get_variable("word_emb", initializer=tf.constant(self.init_word_emb, dtype=tf.float32),
                                        trainable=False)
        self.char_emb = tf.get_variable("char_emb", initializer=tf.constant(self.init_char_emb, dtype=tf.float32),
                                        trainable=self.opt['train_char_emb'])

        self.c_mask = tf.cast(self.c_ph, tf.bool)
        self.q_mask = tf.cast(self.q_ph, tf.bool)
        self.c_len = tf.reduce_sum(tf.cast(self.c_mask, tf.int32), axis=1)
        self.q_len = tf.reduce_sum(tf.cast(self.q_mask, tf.int32), axis=1)

        bs = tf.shape(self.c_ph)[0]
        self.c_maxlen = tf.reduce_max(self.c_len)
        self.q_maxlen = tf.reduce_max(self.q_len)
        self.c = tf.slice(self.c_ph, [0, 0], [bs, self.c_maxlen])
        self.q = tf.slice(self.q_ph, [0, 0], [bs, self.q_maxlen])
        self.c_mask = tf.slice(self.c_mask, [0, 0], [bs, self.c_maxlen])
        self.q_mask = tf.slice(self.q_mask, [0, 0], [bs, self.q_maxlen])
        self.cc = tf.slice(self.cc_ph, [0, 0, 0], [bs, self.c_maxlen, self.char_limit])
        self.qc = tf.slice(self.qc_ph, [0, 0, 0], [bs, self.q_maxlen, self.char_limit])
        self.cc_len = tf.reshape(tf.reduce_sum(tf.cast(tf.cast(self.cc, tf.bool), tf.int32), axis=2), [-1])
        self.qc_len = tf.reshape(tf.reduce_sum(tf.cast(tf.cast(self.qc, tf.bool), tf.int32), axis=2), [-1])
<<<<<<< HEAD
        if self.noans:
=======

        if self.use_features:
            self.c_f = tf.slice(self.c_f_ph, [0, 0, 0], [bs, self.c_maxlen, self.features_dim])
            self.c_f = tf.reshape(self.c_f, shape=(bs, self.c_maxlen, self.features_dim))
            self.q_f = tf.slice(self.q_f_ph, [0, 0, 0], [bs, self.q_maxlen, self.features_dim])
            self.q_f = tf.reshape(self.q_f, shape=(bs, self.q_maxlen, self.features_dim))

        if self.use_elmo:
            self.c_str = tf.slice(self.c_str_ph, [0, 0], [bs, self.c_maxlen])
            self.q_str = tf.slice(self.q_str_ph, [0, 0], [bs, self.q_maxlen])

        if self.noans_token:
            # we use additional 'no answer' token to allow model not to answer on question
>>>>>>> b73b1aa3
            self.y1 = tf.one_hot(self.y1_ph, depth=self.context_limit + 1)
            self.y2 = tf.one_hot(self.y2_ph, depth=self.context_limit + 1)
            self.y1 = tf.slice(self.y1, [0, 0], [bs, self.c_maxlen + 1])
            self.y2 = tf.slice(self.y2, [0, 0], [bs, self.c_maxlen + 1])
<<<<<<< HEAD
=======
        elif self.scorer:
            # we don't need to predict answer position
            self.y = self.y_ph
>>>>>>> b73b1aa3
        else:
            self.y1 = tf.one_hot(self.y1_ph, depth=self.context_limit)
            self.y2 = tf.one_hot(self.y2_ph, depth=self.context_limit)
            self.y1 = tf.slice(self.y1, [0, 0], [bs, self.c_maxlen])
            self.y2 = tf.slice(self.y2, [0, 0], [bs, self.c_maxlen])
<<<<<<< HEAD
=======

            if self.soft_labels:
                center_weight = self.true_label_weight
                border_weight = (1 - self.true_label_weight) / 2
                smoothing_kernel_st = tf.constant([border_weight, center_weight, border_weight])
                smoothing_kernel_st = tf.reshape(smoothing_kernel_st, [3, 1, 1])
                # WARNING: smoothing_kernel_end with non-zero first value makes huge values in loss
                smoothing_kernel_end = tf.constant([0.0, center_weight + border_weight / 2, border_weight * 3 / 2])
                smoothing_kernel_end = tf.reshape(smoothing_kernel_end, [3, 1, 1])
                self.y1 = tf.expand_dims(self.y1, axis=-1)
                self.y2 = tf.expand_dims(self.y2, axis=-1)
                self.y1 = tf.squeeze(tf.nn.conv1d(self.y1, filters=smoothing_kernel_st, stride=1, padding='SAME'))
                self.y2 = tf.squeeze(tf.nn.conv1d(self.y2, filters=smoothing_kernel_end, stride=1, padding='SAME'))
                self.y1 = self.y1 / tf.expand_dims(tf.maximum(tf.reduce_sum(self.y1, axis=-1), 1e-3), axis=-1)
                self.y2 = self.y2 / tf.expand_dims(tf.maximum(tf.reduce_sum(self.y2, axis=-1), 1e-3), axis=-1)
>>>>>>> b73b1aa3

        with tf.variable_scope("emb"):
            with tf.variable_scope("char"):
                cc_emb = tf.reshape(tf.nn.embedding_lookup(self.char_emb, self.cc),
                                    [bs * self.c_maxlen, self.char_limit, self.char_emb_dim])
                qc_emb = tf.reshape(tf.nn.embedding_lookup(self.char_emb, self.qc),
                                    [bs * self.q_maxlen, self.char_limit, self.char_emb_dim])

                cc_emb = variational_dropout(cc_emb, keep_prob=self.keep_prob_ph)
                qc_emb = variational_dropout(qc_emb, keep_prob=self.keep_prob_ph)

                _, (state_fw, state_bw) = cudnn_bi_gru(cc_emb, self.char_hidden_size, seq_lengths=self.cc_len,
                                                       trainable_initial_states=True)
                cc_emb = tf.concat([state_fw, state_bw], axis=1)

                _, (state_fw, state_bw) = cudnn_bi_gru(qc_emb, self.char_hidden_size, seq_lengths=self.qc_len,
                                                       trainable_initial_states=True,
                                                       reuse=True)
                qc_emb = tf.concat([state_fw, state_bw], axis=1)

                cc_emb = tf.reshape(cc_emb, [bs, self.c_maxlen, 2 * self.char_hidden_size])
                qc_emb = tf.reshape(qc_emb, [bs, self.q_maxlen, 2 * self.char_hidden_size])

            with tf.name_scope("word"):
                c_emb = tf.nn.embedding_lookup(self.word_emb, self.c)
                q_emb = tf.nn.embedding_lookup(self.word_emb, self.q)

            c_emb = tf.concat([c_emb, cc_emb], axis=2)
            q_emb = tf.concat([q_emb, qc_emb], axis=2)

            if self.use_features:
                c_emb = tf.concat([c_emb, self.c_f], axis=2)
                q_emb = tf.concat([q_emb, self.q_f], axis=2)

            if self.use_elmo:
                import tensorflow_hub as tfhub
                elmo = tfhub.Module("https://tfhub.dev/google/elmo/2", trainable=True)
                c_elmo = elmo(
                    inputs={
                        "tokens": self.c_str,
                        "sequence_len": tf.reduce_sum(1-tf.cast(tf.equal(self.c_str, ""), tf.int32), axis=-1)
                    },
                    signature="tokens",
                    as_dict=True)["elmo"]
                q_elmo = elmo(
                    inputs={
                        "tokens": self.q_str,
                        "sequence_len": tf.reduce_sum(1 - tf.cast(tf.equal(self.q_str, ""), tf.int32), axis=-1)
                    },
                    signature="tokens",
                    as_dict=True)["elmo"]

                c_emb = tf.concat([c_emb, c_elmo], axis=2)
                q_emb = tf.concat([q_emb, q_elmo], axis=2)

        with tf.variable_scope("encoding"):
            rnn = CudnnGRU(num_layers=3, num_units=self.hidden_size, batch_size=bs,
                           input_size=c_emb.get_shape().as_list()[-1],
                           keep_prob=self.keep_prob_ph)
            c = rnn(c_emb, seq_len=self.c_len)
            q = rnn(q_emb, seq_len=self.q_len)

        with tf.variable_scope("attention"):
            qc_att = dot_attention(c, q, mask=self.q_mask, att_size=self.attention_hidden_size,
                                   keep_prob=self.keep_prob_ph)
            rnn = CudnnGRU(num_layers=1, num_units=self.hidden_size, batch_size=bs,
                           input_size=qc_att.get_shape().as_list()[-1], keep_prob=self.keep_prob_ph)
            att = rnn(qc_att, seq_len=self.c_len)

<<<<<<< HEAD
        with tf.variable_scope("match"):
            self_att = dot_attention(att, att, mask=self.c_mask, att_size=self.attention_hidden_size,
                                     keep_prob=self.keep_prob_ph)
            rnn = CudnnGRU(num_layers=1, num_units=self.hidden_size, batch_size=bs,
                           input_size=self_att.get_shape().as_list()[-1], keep_prob=self.keep_prob_ph)
            match = rnn(self_att, seq_len=self.c_len)

        with tf.variable_scope("pointer"):
            init = simple_attention(q, self.hidden_size, mask=self.q_mask, keep_prob=self.keep_prob_ph)
            pointer = PtrNet(cell_size=init.get_shape().as_list()[-1], keep_prob=self.keep_prob_ph)
            if self.noans:
                noans_token = tf.Variable(tf.random_uniform((match.get_shape().as_list()[-1],), -0.1, 0.1), tf.float32)
                noans_token = tf.nn.dropout(noans_token, keep_prob=self.keep_prob_ph)
                noans_token = tf.expand_dims(tf.tile(tf.expand_dims(noans_token, axis=0), [bs, 1]), axis=1)
                match = tf.concat([noans_token, match], axis=1)
                self.c_mask = tf.concat([tf.ones(shape=(bs, 1), dtype=tf.bool), self.c_mask], axis=1)
            logits1, logits2 = pointer(init, match, self.hidden_size, self.c_mask)

        with tf.variable_scope("predict"):
            outer = tf.matmul(tf.expand_dims(tf.nn.softmax(logits1), axis=2),
                              tf.expand_dims(tf.nn.softmax(logits2), axis=1))
            outer = tf.matrix_band_part(outer, 0, tf.cast(tf.minimum(15, self.c_maxlen), tf.int64))
            self.yp1 = tf.argmax(tf.reduce_max(outer, axis=2), axis=1)
            self.yp2 = tf.argmax(tf.reduce_max(outer, axis=1), axis=1)
            self.yp_prob = tf.reduce_max(tf.reduce_max(outer, axis=2), axis=1)
            if self.noans:
                self.yp_score = 1 - tf.nn.softmax(logits1)[:,0] * tf.nn.softmax(logits2)[:,0]
            loss_p1 = tf.nn.softmax_cross_entropy_with_logits(logits=logits1, labels=self.y1)
            loss_p2 = tf.nn.softmax_cross_entropy_with_logits(logits=logits2, labels=self.y2)
            loss = loss_p1 + loss_p2
            """
            if self.noans:
                q_att = simple_attention(q, self.hidden_size, mask=self.q_mask, keep_prob=self.keep_prob_ph, scope='q_att')
                c_att = simple_attention(att, self.hidden_size, mask=self.c_mask, keep_prob=self.keep_prob_ph, scope='c_att')
                layer_1_logits = tf.nn.dropout(tf.layers.dense(tf.concat([q_att, c_att], -1),
                                               units=self.hidden_size,
                                               activation=tf.tanh,
                                               name='noans_dense_1'), keep_prob=self.keep_prob_ph)
                layer_2_logits = tf.layers.dense(layer_1_logits,
                                                 units=2,
                                                 activation=tf.tanh,
                                                 name='noans_dense_2')
                self.yp = tf.nn.softmax(layer_2_logits)[:, 1]
                self.y = tf.one_hot(self.y_ph, depth=2)
                noans_loss = tf.nn.softmax_cross_entropy_with_logits(logits=layer_2_logits, labels=self.y)
                loss = self.squad_loss_weight * squad_loss * tf.cast(self.y_ph, tf.float32) \
                    + (1 - self.squad_loss_weight) * noans_loss
            else:
                loss = squad_loss
            """
            self.loss = tf.reduce_mean(loss)
=======
        if self.predict_ans:
            with tf.variable_scope("match"):
                self_att = dot_attention(att, att, mask=self.c_mask, att_size=self.attention_hidden_size,
                                         keep_prob=self.keep_prob_ph)
                rnn = CudnnGRU(num_layers=1, num_units=self.hidden_size, batch_size=bs,
                               input_size=self_att.get_shape().as_list()[-1], keep_prob=self.keep_prob_ph)
                match = rnn(self_att, seq_len=self.c_len)

            with tf.variable_scope("pointer"):
                init = simple_attention(q, self.hidden_size, mask=self.q_mask, keep_prob=self.keep_prob_ph)
                pointer = PtrNet(cell_size=init.get_shape().as_list()[-1], keep_prob=self.keep_prob_ph)
                if self.noans_token:
                    noans_token = tf.Variable(tf.random_uniform((match.get_shape().as_list()[-1],), -0.1, 0.1), tf.float32)
                    noans_token = tf.nn.dropout(noans_token, keep_prob=self.keep_prob_ph)
                    noans_token = tf.expand_dims(tf.tile(tf.expand_dims(noans_token, axis=0), [bs, 1]), axis=1)
                    match = tf.concat([noans_token, match], axis=1)
                    self.c_mask = tf.concat([tf.ones(shape=(bs, 1), dtype=tf.bool), self.c_mask], axis=1)
                logits1, logits2 = pointer(init, match, self.hidden_size, self.c_mask)

        with tf.variable_scope("predict"):
            if self.predict_ans:
                outer_logits = tf.exp(tf.expand_dims(logits1, axis=2) + tf.expand_dims(logits2, axis=1))
                outer = tf.matmul(tf.expand_dims(tf.nn.softmax(logits1), axis=2),
                                  tf.expand_dims(tf.nn.softmax(logits2), axis=1))
                outer = tf.matrix_band_part(outer, 0, tf.cast(tf.minimum(15, self.c_maxlen), tf.int64))
                self.yp1 = tf.argmax(tf.reduce_max(outer, axis=2), axis=1)
                self.yp2 = tf.argmax(tf.reduce_max(outer, axis=1), axis=1)
                self.yp_prob = tf.reduce_max(tf.reduce_max(outer, axis=2), axis=1)
                self.yp_logits = tf.reduce_max(tf.reduce_max(outer_logits, axis=2), axis=1)
                if self.noans_token:
                    self.yp_score = 1 - tf.nn.softmax(logits1)[:,0] * tf.nn.softmax(logits2)[:,0]
                loss_p1 = tf.nn.softmax_cross_entropy_with_logits(logits=logits1, labels=self.y1)
                loss_p2 = tf.nn.softmax_cross_entropy_with_logits(logits=logits2, labels=self.y2)
                squad_loss = loss_p1 + loss_p2

            if self.scorer:
                q_att = simple_attention(q, self.hidden_size, mask=self.q_mask, keep_prob=self.keep_prob_ph, scope='q_att')
                c_att = simple_attention(att, self.hidden_size, mask=self.c_mask, keep_prob=self.keep_prob_ph, scope='c_att')
                q_att = tf.layers.dense(q_att, units=c_att.get_shape().as_list()[-1],
                                        activation=tf.nn.tanh,
                                        kernel_initializer=tf.contrib.layers.xavier_initializer(),
                                        name='q_att_dense'
                                        )
                q_att = tf.nn.dropout(q_att, keep_prob=self.keep_prob_ph)
                c_att = tf.nn.dropout(c_att, keep_prob=self.keep_prob_ph)
                dense_input = tf.concat([q_att, c_att, c_att - q_att, c_att * q_att], -1)
                layer_1_logits = tf.nn.dropout(tf.layers.dense(dense_input,
                                                units=self.hidden_size,
                                                activation=tf.nn.tanh,
                                                kernel_initializer=tf.contrib.layers.xavier_initializer(),
                                                name='noans_dense_1'), keep_prob=self.keep_prob_ph)
                layer_2_logits = tf.layers.dense(layer_1_logits,
                                                 activation=tf.nn.tanh,
                                                 units=2,
                                                 name='noans_dense_2')
                self.y_ohe = tf.one_hot(self.y, depth=2)
                predict_probas = tf.nn.softmax(layer_2_logits)
                self.yp = predict_probas[:,1]
                yt_prob = tf.reduce_sum(predict_probas * self.y_ohe, axis=-1)
                scorer_loss = tf.pow(1 - yt_prob, self.focal_loss_exp) * \
                    tf.nn.softmax_cross_entropy_with_logits(logits=layer_2_logits, labels=self.y_ohe)

                if self.predict_ans and not self.noans_token:
                    # skip examples without answer when calculate squad_loss
                    squad_loss = squad_loss * tf.expand_dims(tf.expand_dims(tf.cast(self.y, tf.float32), axis=-1), axis=-1)

            if self.predict_ans and self.scorer:
                self.loss = self.squad_loss_weight * squad_loss + (1 - self.squad_loss_weight) * scorer_loss
            elif self.scorer:
                self.loss = scorer_loss
            else:
                self.loss = squad_loss

            self.loss = tf.reduce_mean(self.loss)
>>>>>>> b73b1aa3

        if self.weight_decay < 1.0:
            self.var_ema = tf.train.ExponentialMovingAverage(self.weight_decay)
            ema_op = self.var_ema.apply(tf.trainable_variables())
            with tf.control_dependencies([ema_op]):
                self.loss = tf.identity(self.loss)

                self.shadow_vars = []
                self.global_vars = []
                for var in tf.global_variables():
                    v = self.var_ema.average(var)
                    if v:
                        self.shadow_vars.append(v)
                        self.global_vars.append(var)
                self.assign_vars = []
                for g, v in zip(self.global_vars, self.shadow_vars):
                    self.assign_vars.append(tf.assign(g, v))

    def _init_placeholders(self):
        self.c_ph = tf.placeholder(shape=(None, None), dtype=tf.int32, name='c_ph')
        self.cc_ph = tf.placeholder(shape=(None, None, self.char_limit), dtype=tf.int32, name='cc_ph')
        self.q_ph = tf.placeholder(shape=(None, None), dtype=tf.int32, name='q_ph')
        self.qc_ph = tf.placeholder(shape=(None, None, self.char_limit), dtype=tf.int32, name='qc_ph')
<<<<<<< HEAD
        self.y1_ph = tf.placeholder(shape=(None, ), dtype=tf.int32, name='y1_ph')
        self.y2_ph = tf.placeholder(shape=(None, ), dtype=tf.int32, name='y2_ph')
        if self.noans:
            pass
=======

        if self.use_features:
            self.c_f_ph = tf.placeholder(shape=(None, None, self.features_dim), dtype=tf.float32, name='c_f_ph')
            self.q_f_ph = tf.placeholder(shape=(None, None, self.features_dim), dtype=tf.float32, name='q_f_ph')

        if self.use_elmo:
            self.c_str_ph = tf.placeholder(shape=(None, None), dtype=tf.string, name='c_str_ph')
            self.q_str_ph = tf.placeholder(shape=(None, None), dtype=tf.string, name='q_str_ph')

        if self.scorer:
            self.y_ph = tf.placeholder(shape=(None, ), dtype=tf.int32, name='y_ph')
        else:
            self.y1_ph = tf.placeholder(shape=(None, ), dtype=tf.int32, name='y1_ph')
            self.y2_ph = tf.placeholder(shape=(None, ), dtype=tf.int32, name='y2_ph')
>>>>>>> b73b1aa3

        self.lr_ph = tf.placeholder(dtype=tf.float32, shape=[], name='lr_ph')
        self.keep_prob_ph = tf.placeholder_with_default(1.0, shape=[], name='keep_prob_ph')
        self.is_train_ph = tf.placeholder_with_default(False, shape=[], name='is_train_ph')

    def _init_optimizer(self):
        with tf.variable_scope('Optimizer'):
            self.global_step = tf.get_variable('global_step', shape=[], dtype=tf.int32,
                                               initializer=tf.constant_initializer(0), trainable=False)
            self.opt = tf.train.AdadeltaOptimizer(learning_rate=self.lr_ph, epsilon=1e-6)
            grads = self.opt.compute_gradients(self.loss)
            gradients, variables = zip(*grads)

            capped_grads, _ = tf.clip_by_global_norm(gradients, self.grad_clip)
            self.train_op = self.opt.apply_gradients(zip(capped_grads, variables), global_step=self.global_step)

    def _build_feed_dict(self, c_tokens, c_chars, q_tokens, q_chars,
                         c_features=None, q_features=None, c_str=None, q_str=None, y1=None, y2=None, y=None):

        if self.use_elmo:
          c_str = self._pad_strings(c_str, self.context_limit)
          q_str = self._pad_strings(q_str, self.question_limit)

        feed_dict = {
            self.c_ph: c_tokens,
            self.cc_ph: c_chars,
            self.q_ph: q_tokens,
            self.qc_ph: q_chars,
        }
        if self.use_features:
            assert c_features is not None and q_features is not None
            feed_dict.update({
                self.c_f_ph: c_features,
                self.q_f_ph: q_features,
            })
        if self.predict_ans and y1 is not None and y2 is not None:
            feed_dict.update({
                self.y1_ph: y1,
                self.y2_ph: y2,
                self.lr_ph: self.learning_rate,
                self.keep_prob_ph: self.keep_prob,
                self.is_train_ph: True,
            })
        if self.scorer and y is not None:
            feed_dict.update({
                self.y_ph: y,
                self.lr_ph: self.learning_rate,
                self.keep_prob_ph: self.keep_prob,
                self.is_train_ph: True,
            })
        if self.use_elmo:
            feed_dict.update({
                self.c_str_ph: c_str,
                self.q_str_ph: q_str
            })

        return feed_dict

    def train_on_batch(self, c_tokens, c_chars, q_tokens, q_chars,
                       c_features=None, q_features=None, c_str=None, q_str=None,
                       y1s=None, y2s=None):
        # TODO: filter examples in batches with answer position greater self.context_limit
        # select one answer from list of correct answers
        # y1s, y2s are start and end positions of answer
        y1s = list(map(lambda x: x[0], y1s))
        y2s = list(map(lambda x: x[0], y2s))
<<<<<<< HEAD
        if self.noans:
=======
        ys = None
        if self.scorer:
            ys = [int(not (y1 == -1 and y2 == -1)) for y1, y2 in zip(y1s, y2s)]
        if self.noans_token and self.predict_ans:
>>>>>>> b73b1aa3
            y1s_noans, y2s_noans = [], []
            for y1, y2 in zip(y1s, y2s):
                if y1 == -1 or y2 == -1:
                    y1s_noans.append(0)
                    y2s_noans.append(0)
                else:
                    y1s_noans.append(y1 + 1)
                    y2s_noans.append(y2 + 1)
            y1s, y2s = y1s_noans, y2s_noans
<<<<<<< HEAD
        feed_dict = self._build_feed_dict(c_tokens, c_chars, q_tokens, q_chars, y1s, y2s)
=======
        feed_dict = self._build_feed_dict(c_tokens, c_chars, q_tokens, q_chars,
                                          c_features, q_features, c_str, q_str, y1s, y2s, ys)
>>>>>>> b73b1aa3
        loss, _ = self.sess.run([self.loss, self.train_op], feed_dict=feed_dict)
        return loss

    def __call__(self, c_tokens, c_chars, q_tokens, q_chars,
                 c_features=None, q_features=None, c_str=None, q_str=None, *args, **kwargs):

        if any(np.sum(c_tokens, axis=-1) == 0) or any(np.sum(q_tokens, axis=-1) == 0):
            logger.info('SQuAD model: Warning! Empty question or context was found.')
            noanswers = -np.ones(shape=(c_tokens.shape[0]), dtype=np.int32)
<<<<<<< HEAD
            return noanswers, noanswers

        feed_dict = self._build_feed_dict(c_tokens, c_chars, q_tokens, q_chars)
        if self.noans:
=======
            zero_probs = np.zeros(shape=(c_tokens.shape[0]), dtype=np.float32)
            if self.scorer:
                return zero_probs
            if self.noans_token:
                return noanswers, noanswers, zero_probs, zero_probs
            return noanswers, noanswers, zero_probs, zero_probs

        feed_dict = self._build_feed_dict(c_tokens, c_chars, q_tokens, q_chars,
                                          c_features, q_features, c_str, q_str)
        if self.scorer:
            score = self.sess.run(self.yp, feed_dict=feed_dict)
            return [float(score) for score in score]

        if self.noans_token:
>>>>>>> b73b1aa3
            yp1s, yp2s, prob, score = self.sess.run([self.yp1, self.yp2, self.yp_prob, self.yp_score],
                                                    feed_dict=feed_dict)
            yp1s_noans, yp2s_noans = [], []
            for yp1, yp2 in zip(yp1s, yp2s):
<<<<<<< HEAD
                # TODO: what if yp1 = 0 and yp2 != 0 ?
=======
>>>>>>> b73b1aa3
                if yp1 == 0 or yp2 == 0:
                    yp1s_noans.append(-1)
                    yp2s_noans.append(-1)
                else:
                    yp1s_noans.append(yp1 - 1)
                    yp2s_noans.append(yp2 - 1)
            yp1s, yp2s = yp1s_noans, yp2s_noans
            return yp1s, yp2s, [float(prob) for prob in prob], [float(score) for score in score]

<<<<<<< HEAD
        yp1s, yp2s, prob = self.sess.run([self.yp1, self.yp2, self.yp_prob],
                                                feed_dict=feed_dict)
        return yp1s, yp2s, [float(prob) for prob in prob]
=======
        yp1s, yp2s, prob, logits = self.sess.run([self.yp1, self.yp2, self.yp_prob, self.yp_logits], feed_dict=feed_dict)
        return yp1s, yp2s, [float(prob) for prob in prob], [float(logit) for logit in logits]
>>>>>>> b73b1aa3

    def process_event(self, event_name, data):
        if event_name == "after_validation":
            if data['impatience'] > self.last_impatience:
                self.lr_impatience += 1
            else:
                self.lr_impatience = 0

            self.last_impatience = data['impatience']

            if self.lr_impatience >= self.learning_rate_patience:
                self.lr_impatience = 0
                self.learning_rate = max(self.learning_rate / 2, self.min_learning_rate)
                logger.info('SQuAD model: learning_rate changed to {}'.format(self.learning_rate))
            logger.info('SQuAD model: lr_impatience: {}, learning_rate: {}'.format(self.lr_impatience, self.learning_rate))

    def _pad_strings(self, batch, len_limit):
        max_len = max(map(lambda x: len(x), batch))
        max_len = min(max_len, len_limit)
        for tokens in batch:
            tokens.extend([''] * (max_len - len(tokens)))
        return batch

    def shutdown(self):
        pass<|MERGE_RESOLUTION|>--- conflicted
+++ resolved
@@ -52,9 +52,6 @@
         self.grad_clip = self.opt['grad_clip']
         self.weight_decay = self.opt['weight_decay']
         self.squad_loss_weight = self.opt.get('squad_loss_weight', 1.0)
-<<<<<<< HEAD
-        self.noans = self.opt.get('noans', False)
-=======
         self.focal_loss_exp = self.opt.get('focal_loss_exp', 0.0)
         self.predict_ans = self.opt.get('predict_answer', True)
         self.noans_token = self.opt.get('noans_token', False)
@@ -65,7 +62,6 @@
         self.soft_labels = self.opt.get('soft_labels', False)
         self.true_label_weight = self.opt.get('true_label_weight', 0.7)
 
->>>>>>> b73b1aa3
         self.word_emb_dim = self.init_word_emb.shape[1]
         self.char_emb_dim = self.init_char_emb.shape[1]
 
@@ -113,9 +109,6 @@
         self.qc = tf.slice(self.qc_ph, [0, 0, 0], [bs, self.q_maxlen, self.char_limit])
         self.cc_len = tf.reshape(tf.reduce_sum(tf.cast(tf.cast(self.cc, tf.bool), tf.int32), axis=2), [-1])
         self.qc_len = tf.reshape(tf.reduce_sum(tf.cast(tf.cast(self.qc, tf.bool), tf.int32), axis=2), [-1])
-<<<<<<< HEAD
-        if self.noans:
-=======
 
         if self.use_features:
             self.c_f = tf.slice(self.c_f_ph, [0, 0, 0], [bs, self.c_maxlen, self.features_dim])
@@ -129,24 +122,18 @@
 
         if self.noans_token:
             # we use additional 'no answer' token to allow model not to answer on question
->>>>>>> b73b1aa3
             self.y1 = tf.one_hot(self.y1_ph, depth=self.context_limit + 1)
             self.y2 = tf.one_hot(self.y2_ph, depth=self.context_limit + 1)
             self.y1 = tf.slice(self.y1, [0, 0], [bs, self.c_maxlen + 1])
             self.y2 = tf.slice(self.y2, [0, 0], [bs, self.c_maxlen + 1])
-<<<<<<< HEAD
-=======
         elif self.scorer:
             # we don't need to predict answer position
             self.y = self.y_ph
->>>>>>> b73b1aa3
         else:
             self.y1 = tf.one_hot(self.y1_ph, depth=self.context_limit)
             self.y2 = tf.one_hot(self.y2_ph, depth=self.context_limit)
             self.y1 = tf.slice(self.y1, [0, 0], [bs, self.c_maxlen])
             self.y2 = tf.slice(self.y2, [0, 0], [bs, self.c_maxlen])
-<<<<<<< HEAD
-=======
 
             if self.soft_labels:
                 center_weight = self.true_label_weight
@@ -162,7 +149,6 @@
                 self.y2 = tf.squeeze(tf.nn.conv1d(self.y2, filters=smoothing_kernel_end, stride=1, padding='SAME'))
                 self.y1 = self.y1 / tf.expand_dims(tf.maximum(tf.reduce_sum(self.y1, axis=-1), 1e-3), axis=-1)
                 self.y2 = self.y2 / tf.expand_dims(tf.maximum(tf.reduce_sum(self.y2, axis=-1), 1e-3), axis=-1)
->>>>>>> b73b1aa3
 
         with tf.variable_scope("emb"):
             with tf.variable_scope("char"):
@@ -232,59 +218,6 @@
                            input_size=qc_att.get_shape().as_list()[-1], keep_prob=self.keep_prob_ph)
             att = rnn(qc_att, seq_len=self.c_len)
 
-<<<<<<< HEAD
-        with tf.variable_scope("match"):
-            self_att = dot_attention(att, att, mask=self.c_mask, att_size=self.attention_hidden_size,
-                                     keep_prob=self.keep_prob_ph)
-            rnn = CudnnGRU(num_layers=1, num_units=self.hidden_size, batch_size=bs,
-                           input_size=self_att.get_shape().as_list()[-1], keep_prob=self.keep_prob_ph)
-            match = rnn(self_att, seq_len=self.c_len)
-
-        with tf.variable_scope("pointer"):
-            init = simple_attention(q, self.hidden_size, mask=self.q_mask, keep_prob=self.keep_prob_ph)
-            pointer = PtrNet(cell_size=init.get_shape().as_list()[-1], keep_prob=self.keep_prob_ph)
-            if self.noans:
-                noans_token = tf.Variable(tf.random_uniform((match.get_shape().as_list()[-1],), -0.1, 0.1), tf.float32)
-                noans_token = tf.nn.dropout(noans_token, keep_prob=self.keep_prob_ph)
-                noans_token = tf.expand_dims(tf.tile(tf.expand_dims(noans_token, axis=0), [bs, 1]), axis=1)
-                match = tf.concat([noans_token, match], axis=1)
-                self.c_mask = tf.concat([tf.ones(shape=(bs, 1), dtype=tf.bool), self.c_mask], axis=1)
-            logits1, logits2 = pointer(init, match, self.hidden_size, self.c_mask)
-
-        with tf.variable_scope("predict"):
-            outer = tf.matmul(tf.expand_dims(tf.nn.softmax(logits1), axis=2),
-                              tf.expand_dims(tf.nn.softmax(logits2), axis=1))
-            outer = tf.matrix_band_part(outer, 0, tf.cast(tf.minimum(15, self.c_maxlen), tf.int64))
-            self.yp1 = tf.argmax(tf.reduce_max(outer, axis=2), axis=1)
-            self.yp2 = tf.argmax(tf.reduce_max(outer, axis=1), axis=1)
-            self.yp_prob = tf.reduce_max(tf.reduce_max(outer, axis=2), axis=1)
-            if self.noans:
-                self.yp_score = 1 - tf.nn.softmax(logits1)[:,0] * tf.nn.softmax(logits2)[:,0]
-            loss_p1 = tf.nn.softmax_cross_entropy_with_logits(logits=logits1, labels=self.y1)
-            loss_p2 = tf.nn.softmax_cross_entropy_with_logits(logits=logits2, labels=self.y2)
-            loss = loss_p1 + loss_p2
-            """
-            if self.noans:
-                q_att = simple_attention(q, self.hidden_size, mask=self.q_mask, keep_prob=self.keep_prob_ph, scope='q_att')
-                c_att = simple_attention(att, self.hidden_size, mask=self.c_mask, keep_prob=self.keep_prob_ph, scope='c_att')
-                layer_1_logits = tf.nn.dropout(tf.layers.dense(tf.concat([q_att, c_att], -1),
-                                               units=self.hidden_size,
-                                               activation=tf.tanh,
-                                               name='noans_dense_1'), keep_prob=self.keep_prob_ph)
-                layer_2_logits = tf.layers.dense(layer_1_logits,
-                                                 units=2,
-                                                 activation=tf.tanh,
-                                                 name='noans_dense_2')
-                self.yp = tf.nn.softmax(layer_2_logits)[:, 1]
-                self.y = tf.one_hot(self.y_ph, depth=2)
-                noans_loss = tf.nn.softmax_cross_entropy_with_logits(logits=layer_2_logits, labels=self.y)
-                loss = self.squad_loss_weight * squad_loss * tf.cast(self.y_ph, tf.float32) \
-                    + (1 - self.squad_loss_weight) * noans_loss
-            else:
-                loss = squad_loss
-            """
-            self.loss = tf.reduce_mean(loss)
-=======
         if self.predict_ans:
             with tf.variable_scope("match"):
                 self_att = dot_attention(att, att, mask=self.c_mask, att_size=self.attention_hidden_size,
@@ -359,7 +292,6 @@
                 self.loss = squad_loss
 
             self.loss = tf.reduce_mean(self.loss)
->>>>>>> b73b1aa3
 
         if self.weight_decay < 1.0:
             self.var_ema = tf.train.ExponentialMovingAverage(self.weight_decay)
@@ -383,12 +315,6 @@
         self.cc_ph = tf.placeholder(shape=(None, None, self.char_limit), dtype=tf.int32, name='cc_ph')
         self.q_ph = tf.placeholder(shape=(None, None), dtype=tf.int32, name='q_ph')
         self.qc_ph = tf.placeholder(shape=(None, None, self.char_limit), dtype=tf.int32, name='qc_ph')
-<<<<<<< HEAD
-        self.y1_ph = tf.placeholder(shape=(None, ), dtype=tf.int32, name='y1_ph')
-        self.y2_ph = tf.placeholder(shape=(None, ), dtype=tf.int32, name='y2_ph')
-        if self.noans:
-            pass
-=======
 
         if self.use_features:
             self.c_f_ph = tf.placeholder(shape=(None, None, self.features_dim), dtype=tf.float32, name='c_f_ph')
@@ -403,7 +329,6 @@
         else:
             self.y1_ph = tf.placeholder(shape=(None, ), dtype=tf.int32, name='y1_ph')
             self.y2_ph = tf.placeholder(shape=(None, ), dtype=tf.int32, name='y2_ph')
->>>>>>> b73b1aa3
 
         self.lr_ph = tf.placeholder(dtype=tf.float32, shape=[], name='lr_ph')
         self.keep_prob_ph = tf.placeholder_with_default(1.0, shape=[], name='keep_prob_ph')
@@ -470,14 +395,10 @@
         # y1s, y2s are start and end positions of answer
         y1s = list(map(lambda x: x[0], y1s))
         y2s = list(map(lambda x: x[0], y2s))
-<<<<<<< HEAD
-        if self.noans:
-=======
         ys = None
         if self.scorer:
             ys = [int(not (y1 == -1 and y2 == -1)) for y1, y2 in zip(y1s, y2s)]
         if self.noans_token and self.predict_ans:
->>>>>>> b73b1aa3
             y1s_noans, y2s_noans = [], []
             for y1, y2 in zip(y1s, y2s):
                 if y1 == -1 or y2 == -1:
@@ -487,12 +408,8 @@
                     y1s_noans.append(y1 + 1)
                     y2s_noans.append(y2 + 1)
             y1s, y2s = y1s_noans, y2s_noans
-<<<<<<< HEAD
-        feed_dict = self._build_feed_dict(c_tokens, c_chars, q_tokens, q_chars, y1s, y2s)
-=======
         feed_dict = self._build_feed_dict(c_tokens, c_chars, q_tokens, q_chars,
                                           c_features, q_features, c_str, q_str, y1s, y2s, ys)
->>>>>>> b73b1aa3
         loss, _ = self.sess.run([self.loss, self.train_op], feed_dict=feed_dict)
         return loss
 
@@ -502,12 +419,6 @@
         if any(np.sum(c_tokens, axis=-1) == 0) or any(np.sum(q_tokens, axis=-1) == 0):
             logger.info('SQuAD model: Warning! Empty question or context was found.')
             noanswers = -np.ones(shape=(c_tokens.shape[0]), dtype=np.int32)
-<<<<<<< HEAD
-            return noanswers, noanswers
-
-        feed_dict = self._build_feed_dict(c_tokens, c_chars, q_tokens, q_chars)
-        if self.noans:
-=======
             zero_probs = np.zeros(shape=(c_tokens.shape[0]), dtype=np.float32)
             if self.scorer:
                 return zero_probs
@@ -522,15 +433,10 @@
             return [float(score) for score in score]
 
         if self.noans_token:
->>>>>>> b73b1aa3
             yp1s, yp2s, prob, score = self.sess.run([self.yp1, self.yp2, self.yp_prob, self.yp_score],
                                                     feed_dict=feed_dict)
             yp1s_noans, yp2s_noans = [], []
             for yp1, yp2 in zip(yp1s, yp2s):
-<<<<<<< HEAD
-                # TODO: what if yp1 = 0 and yp2 != 0 ?
-=======
->>>>>>> b73b1aa3
                 if yp1 == 0 or yp2 == 0:
                     yp1s_noans.append(-1)
                     yp2s_noans.append(-1)
@@ -540,14 +446,8 @@
             yp1s, yp2s = yp1s_noans, yp2s_noans
             return yp1s, yp2s, [float(prob) for prob in prob], [float(score) for score in score]
 
-<<<<<<< HEAD
-        yp1s, yp2s, prob = self.sess.run([self.yp1, self.yp2, self.yp_prob],
-                                                feed_dict=feed_dict)
-        return yp1s, yp2s, [float(prob) for prob in prob]
-=======
         yp1s, yp2s, prob, logits = self.sess.run([self.yp1, self.yp2, self.yp_prob, self.yp_logits], feed_dict=feed_dict)
         return yp1s, yp2s, [float(prob) for prob in prob], [float(logit) for logit in logits]
->>>>>>> b73b1aa3
 
     def process_event(self, event_name, data):
         if event_name == "after_validation":
