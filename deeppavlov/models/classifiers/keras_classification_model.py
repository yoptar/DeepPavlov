--- conflicted
+++ resolved
@@ -12,15 +12,11 @@
 # See the License for the specific language governing permissions and
 # limitations under the License.
 
-<<<<<<< HEAD
-from typing import List, Tuple, Optional, Union
-=======
 from typing import List, Tuple, Optional, Generator, Union
 from pathlib import Path
 from typing import List, Tuple, Optional
 from copy import deepcopy
 
->>>>>>> 3efd13a8
 import numpy as np
 import keras.metrics
 import keras.optimizers
@@ -198,7 +194,6 @@
         Returns:
             metrics values on the given batch
         """
-<<<<<<< HEAD
         if "masking" in self.opt["model_name"]:
             features, lengths = self.pad_texts(texts, return_lengths=True)
             lengths = np.hstack((np.arange(len(lengths)).reshape(-1, 1),
@@ -207,12 +202,7 @@
         else:
             features = self.pad_texts(texts)
 
-        onehot_labels = labels2onehot(labels, classes=self.classes)
-        metrics_values = self.model.train_on_batch(features, onehot_labels)
-=======
-        features = self.pad_texts(texts)
         metrics_values = self.model.train_on_batch(features, np.squeeze(np.array(labels)))
->>>>>>> 3efd13a8
         return metrics_values
 
     def infer_on_batch(self, texts: List[List[np.ndarray]], labels: list = None) -> [float, List[float], np.ndarray]:
@@ -234,14 +224,9 @@
             features = [features, lengths]
         else:
             features = self.pad_texts(texts)
-<<<<<<< HEAD
 
         if labels:
-            onehot_labels = labels2onehot(labels, classes=self.classes)
-            metrics_values = self.model.test_on_batch(features, onehot_labels)
-=======
             metrics_values = self.model.test_on_batch(features, np.squeeze(np.array(labels)))
->>>>>>> 3efd13a8
             return metrics_values
         else:
             predictions = self.model.predict(features)
